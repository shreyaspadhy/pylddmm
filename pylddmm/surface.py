# Several functions for working with surface data (.byu etc)
import numpy as np
# import matplotlib as mpl
import matplotlib.pyplot as plt
# from mpl_toolkits.mplot3d import Axes3D
import pandas as pd


def load_landmarks(fname):
    """
    Load landmarks from text file, where first line has size info

    Parameters
    ----------
    fname : str
        Filename of file containing landmarks as :math:`d`-rows of :math:`n` vertices

    Returns
    -------
    X : nparray
        (d x n) array containing :math:`d` :math:`n`-dimensional points

    Notes
    -----
    Courtesy Dr. Daniel Tward
    """
    with open(fname) as f:
        for i, line in enumerate(f):
            if i == 0:
                # the first line says the size of the file
                d, n = [int(n) for n in line.split()]
                X = np.empty((d, n))
                continue
            X[:, i - 1] = [float(n) for n in line.split()]
    return X


<<<<<<< HEAD
def load_rigid_matrix(fname):
    """
    Loads a .dat or .txt file into a rigid transformation matrix

    Parameters
    ----------
    fname : str
       Filename with extension .dat

    Returns
    -------
    matrix : nparray
        (4 x 4) matrix in homogeneous coordinates
    """
    matrix = np.empty((4, 4))
    with open(fname) as f:
        for i, line in enumerate(f):
            matrix[i, :] = line.split()

    matrix[3, :] = [0.0, 0.0, 0.0, 1.0]
    return matrix


def perform_rigid_transform(vertices, matrix):
    """
    Performs a rigid transform on vertices

    Parameters
    ----------
    vertices : nparray
       (3 x nv) vertices to perform transform on
    matrix : nparray
        (4 x 4) rigid transform array in homogenous coords

    Returns
    -------
    vertices_trans : nparray
        (3 x nv) transformed vertices
    """
    Vh = np.concatenate([vertices, np.ones((1, vertices.shape[1]))])

    Avh = np.dot(matrix, Vh)
    return(Avh[:3, :])


=======
>>>>>>> a09a5ff3
def reflect_surface(vertices, faces, axis=0):
    """
    Reflects a surface around a specified axis

    Parameters
    ----------
    vertices : nparray
        (3 x nv) array of vertex coordinates
    faces : nparray
        (3 x nf) array of triplets of vertices making triangular face

    Returns
    -------
    """
    reflect_matrix = np.eye(4)
    reflect_matrix[axis, axis] = -1
    return perform_rigid_transform(vertices, reflect_matrix), faces


def load_surface(fname):
    """
    Loads a .byu or .vtk file into vertices and faces, overloads load_byu and 
    load_vtk

    Parameters
    ----------
    fname : str
       Filename with extension .byu or .vtk

    Returns
    -------
    vertices : nparray
        (3 x nv) array of vertex coordinates
    faces : nparray
        (3 x nf) array of triplets of vertices making triangular face
    """
    if fname[-4:] == '.byu':
        return load_byu(fname, arbitrary=False)
    elif fname[-4:] == 'vtk':
        print(".vtk functionality coming soon")


def load_byu(fname, arbitrary=False):
    """
    Loads a .byu file into vertices and faces

    Parameters
    ----------
    fname : str
       Filename with extension .byu
    arbitrary : bool
        Whether file format is arbitrary polygon

    Returns
    -------
    vertices : nparray
        (3 x nv) array of vertex coordinates
    faces : nparray
        (3 x nf) array of triplets of vertices making triangular face


    Notes
    -----
    Courtesy Dr. Daniel Tward
    """
    if not arbitrary:
        try:
            with open(fname) as f:
                for i, line in enumerate(f):
                    if i == 0:
                        # the first gives info about file
                        _, nv, nf, _ = [int(n) for n in line.split()]
                        vertices = np.empty((3, nv), dtype=float)
                        faces = np.empty((nf, 3), dtype=int)
                        continue
                    elif i == 1:
                        continue
                    if i <= nv + 1:
                        vertices[:, i - 2] = [float(n) for n in line.split()]
                    else:
                        faces[i - (nv + 2), :] = [np.abs(int(n)) -
                                                  1 for n in line.split()]
            return vertices, faces
        except:
            print("File is in original .byu format")
            return load_surface(fname, arbitrary=True)
    else:
        face_list = []
        with open(fname) as f:
            for i, line in enumerate(f):
                if i == 0:
                    # the first gives info about file
                    vals = [int(n) for n in line.split()]
                    ns, nv, nf, ne = vals[0], vals[1], vals[2], vals[3]
                    vertices = np.empty((3, nv), dtype=float)
                    faces = np.empty((nf, 3), dtype=int)

                    nv_count, nf_count = 0, 0
                    continue
                elif i >= 1 and i <= ns:
                    # the next ns lines define surfaces
                    continue
                elif i > ns and i <= ns + -(-nv // 2):
                    vals = line.split()
                    vertices[:, 2 * (i - ns - 1)] = [float(n)
                                                     for n in vals[:3]]
                    if len(vals) > 3:
                        vertices[:, 2 * (i - ns - 1) + 1] = [float(n)
                                                             for n in vals[3:]]
                else:
                    vals = [abs(int(n)) - 1 for n in line.split()]
                    face_list.extend(vals)

            face_list = np.asarray(face_list)
            faces = face_list.reshape((nf, 3))

            return vertices, faces


def save_surface(vertices, faces, fname, filetype='byu'):
    """
    Overloads `save_byu` and `save_vtk`

    Parameters
    ----------
    vertices : nparray
        (3 x nv) array of vertex coordinates
    faces : nparray
        (3 x nf) array of triplets of vertices making triangular face
    fname : str
       Output filename with extension .byu
    filetype : str
        Either '.byu' or '.vtk'
    """
    if filetype == 'byu':
        save_byu(vertices, faces, fname)
    elif filetype == 'vtk':
        print("vtk functionality coming soon")


def save_byu(vertices, faces, fname):
    """
    Saves vertices and faces as a .byu file

    Parameters
    ----------
    vertices : nparray
        (3 x nv) array of vertex coordinates
    faces : nparray
        (3 x nf) array of triplets of vertices making triangular face
    fname : str
       Output filename with extension .byu
    """
    nv = vertices.shape[1]
    nf = faces.shape[0]
    with open(fname, 'w+') as f:
        f.write('{} {} {} {}\n'.format(1, nv, nf, nf * 3))
        f.write('{} {}\n'.format(1, nf))
        for i in range(nv):
            f.write('{} {} {}\n'.format(vertices[0, i],
                                        vertices[1, i],
                                        vertices[2, i]))

        for i in range(nf):
            f.write('{} {} {}\n'.format(faces[i, 0] + 1,
                                        faces[i, 1] + 1,
                                        -1 * (faces[i, 2] + 1)))


def flip_surface_normals(fname, out_fname):
    """
    Loads a .byu file, and flips the surface normal directions.

    Parameters
    ----------
    fname : str
        Filename of .byu file
    out_fname : str
        Filename of output flipped .byu file
    """
    V, F = load_surface(fname)
    F[:, 0], F[:, 1] = F[:, 1], F[:, 0].copy()
    save_surface(V, F, out_fname)


<<<<<<< HEAD
def vol_from_surface(*args, **kwargs):
    """
    Calculates the volume of a surface either as .byu, .vtk, or (V, F) tuple
=======
def vol_from_byu(*args, **kwargs):
    """
    Calculates the volume of a surface defined as a .byu file
>>>>>>> a09a5ff3

    Parameters
    ----------
    *args
        Specify either the filename or a pair of vertex, face arrays
    **kwargs
        Specify either `filename` or a pair of `V`, `F`

    Returns
    -------
    volume : float
        The volume of the surface
    """
    if len(args) == 2:
        V, F = args[0], args[1]
    elif len(args) == 1:
        V, F = load_surface(args[0])
    elif "filename" in kwargs:
        V, F = load_surface(kwargs['filename'])
    elif "V" in kwargs and "F" in kwargs:
        V, F = kwargs['V'], kwargs['F']
    else:
        print("Please input either a filename or vertices and faces")
    volume = np.sum(
        np.sum(np.cross(V[:, F[:, 0]].T, V[:, F[:, 1]].T) * V[:, F[:, 2]].T)) / 6.0
    return volume


def vertex_area(*args, **kwargs):
    """
    Calculates the vertex areas of a surface either as .byu, .vtk, or (V, F) tuple

    Parameters
    ----------
    *args
        Specify either the filename or a pair of vertex, face arrays
    **kwargs
        Specify either `filename` or a pair of `V`, `F`

    Returns
    -------
    v_areas : nparray
        (nv x 1) array containing vertex areas
    f_areas : nparray
        (nf x 1) array containing face areas
    """
    if len(args) == 2:
        V, F = args[0], args[1]
    elif len(args) == 1:
        V, F = load_surface(args[0])
    elif "filename" in kwargs:
        V, F = load_surface(kwargs['filename'])
    elif "V" in kwargs and "F" in kwargs:
        V, F = kwargs['V'], kwargs['F']
    else:
        print("Please input either a filename or vertices and faces")

    nV, nF = V.shape[1], F.shape[0]
    v_areas, f_areas = np.zeros((nV, 1)), np.zeros((nF, 1))

    for i in range(nF):
        a = np.sqrt(np.sum((V[:, F[i, 0]] - V[:, F[i, 1]])**2))
        b = np.sqrt(np.sum((V[:, F[i, 0]] - V[:, F[i, 2]])**2))
        c = np.sqrt(np.sum((V[:, F[i, 2]] - V[:, F[i, 1]])**2))
        s = (a+b+c)/2.0
        f_areas[i] = np.sqrt(s * (s-a) * (s-b) * (s-c))

    for i in range(nV):
        a, b = np.where(F == i)
        v_areas[i] = np.sum([f_areas[x] for x in a])/3.0

    return v_areas, f_areas


def axis_equal(ax=None):
    '''Set x,y,z axes to constant aspect ratio
    ax is a matplotlib 3d axex object'''
    if ax is None:
        ax = plt.gca()
    xlim = ax.get_xlim()
    ylim = ax.get_ylim()
    zlim = ax.get_zlim()
    cx = np.mean(xlim)
    cy = np.mean(ylim)
    cz = np.mean(zlim)
    rx = np.diff(xlim)
    ry = np.diff(ylim)
    rz = np.diff(zlim)
    r = np.max([rx, ry, rz])
    ax.set_xlim(cx + np.array([-1, 1]) * 0.5 * r)
    ax.set_ylim(cy + np.array([-1, 1]) * 0.5 * r)
    ax.set_zlim(cz + np.array([-1, 1]) * 0.5 * r)


def plot_surface(vertices, faces, ax=None, **kwargs):
    """
    Plots a 3D surface given vertices and faces

    Parameters
    ----------
    vertices : nparray
        (3 x nv) array of vertex coordinates
    faces : nparray
        (3 x nf) array of triplets of vertices making triangular face

    Returns
    -------
    plot_trisurf : matplotlib plot_trisurf object


    Notes
    -----
    Courtesy Dr. Daniel Tward
    """
    ax = ax or plt.gca()

    return ax.plot_trisurf(
        # the x,y,z components of all the vertices
        vertices[0, :], vertices[1, :], vertices[2, :],
        triangles=faces,  # how are the vertices connected up into triangular faces
        edgecolor='none',  # don't draw edges, this will look too busy
        **kwargs
<<<<<<< HEAD
    )


def byu_to_vtk(byu_filename, vtk_filename):
    """
    Converts .byu file to .vtk file

    Parameters
    ----------
    byu_filename: str
        Specify filename of .byu file
    vtk_filename: str
        Specify output filename of .vtk file
    """
    V, F = surf.load_surface(byu_filename)
    nv, nf = V.shape[1], F.shape[0]
    with open(vtk_filename, 'w+') as f:
        f.write('# vtk DataFile Version 3.0\n')
        f.write('Surface Data\n')
        f.write('ASCII\n')
        f.write('DATASET POLYDATA\n\n')
        f.write('POINTS {} float\n'.format(nv))
        for i in range(nv):
            f.write('{} {} {}\n'.format(V[0, i], V[1, i], V[2, i]))

        f.write('POLYGONS {} {}\n'.format(nf, nf*4))
        for i in range(nf):
            f.write('3 {} {} {}\n'.format(F[i, 0]-1, F[i, 1]-1, F[i, 2]-1))


def load_R(filename):
    """
    Loads a 3x3 R matrix from file

    Parameters
    ----------
    filename: str
        Specify filename containing R data
    """
    R = np.zeros((3, 3))
    with open(filename) as f:
        for i, line in enumerate(f):
            if i == 0:
                continue
            else:
                R[i-1, :] = [float(n) for n in line.split(' ')]

    return R


def load_T(filename):
        """
    Loads a 1x3 T vector from file

    Parameters
    ----------
    filename: str
        Specify filename containing T data
    """
    T = np.zeros((1, 3))
    with open(filename) as f:
        for i, line in enumerate(f):
            if i == 0:
                continue
            else:
                T[0, :] = [float(n) for n in line.split(' ')]

    return T


def make_affine_from_RT(R_file, T_file):
        """
    Loads a 4x4 affine matrix from R and T files, overloads load_R and load_T

    Parameters
    ----------
    R_file: str
        Specify filename containing R data
    T_file: str
        Specify filename containing T data
    """
    R, T = load_R(R_file), load_T(T_file)
    aff_matrix = np.zeros((4, 4))
    aff_matrix[0:3, 0:3] = R
    aff_matrix[0:3, 3] = np.squeeze(T.T)
    aff_matrix[3, :] = [0.0, 0.0, 0.0, 1.0]
    return aff_matrix
=======
    )
>>>>>>> a09a5ff3
<|MERGE_RESOLUTION|>--- conflicted
+++ resolved
@@ -35,7 +35,6 @@
     return X
 
 
-<<<<<<< HEAD
 def load_rigid_matrix(fname):
     """
     Loads a .dat or .txt file into a rigid transformation matrix
@@ -81,8 +80,6 @@
     return(Avh[:3, :])
 
 
-=======
->>>>>>> a09a5ff3
 def reflect_surface(vertices, faces, axis=0):
     """
     Reflects a surface around a specified axis
@@ -104,7 +101,7 @@
 
 def load_surface(fname):
     """
-    Loads a .byu or .vtk file into vertices and faces, overloads load_byu and 
+    Loads a .byu or .vtk file into vertices and faces, overloads load_byu and
     load_vtk
 
     Parameters
@@ -268,15 +265,9 @@
     save_surface(V, F, out_fname)
 
 
-<<<<<<< HEAD
 def vol_from_surface(*args, **kwargs):
     """
     Calculates the volume of a surface either as .byu, .vtk, or (V, F) tuple
-=======
-def vol_from_byu(*args, **kwargs):
-    """
-    Calculates the volume of a surface defined as a .byu file
->>>>>>> a09a5ff3
 
     Parameters
     ----------
@@ -399,7 +390,6 @@
         triangles=faces,  # how are the vertices connected up into triangular faces
         edgecolor='none',  # don't draw edges, this will look too busy
         **kwargs
-<<<<<<< HEAD
     )
 
 
@@ -486,7 +476,4 @@
     aff_matrix[0:3, 0:3] = R
     aff_matrix[0:3, 3] = np.squeeze(T.T)
     aff_matrix[3, :] = [0.0, 0.0, 0.0, 1.0]
-    return aff_matrix
-=======
-    )
->>>>>>> a09a5ff3
+    return aff_matrix